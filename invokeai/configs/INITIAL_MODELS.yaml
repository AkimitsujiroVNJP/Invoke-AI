--- conflicted
+++ resolved
@@ -19,13 +19,10 @@
 sdxl/main/stable-diffusion-xl-base-1-0:
    description: Stable Diffusion XL base model (12 GB)
    repo_id: stabilityai/stable-diffusion-xl-base-1.0
-<<<<<<< HEAD
-=======
    recommended: False
 sdxl-refiner/main/stable-diffusion-xl-refiner-1-0:
    description: Stable Diffusion XL refiner model (12 GB)
    repo_id: stabilityai/stable-diffusion-xl-refiner-1.0
->>>>>>> f7f20fdf
    recommended: False
 sdxl-refiner/main/stable-diffusion-xl-refiner-1-0:
    description: Stable Diffusion XL refiner model (12 GB)
