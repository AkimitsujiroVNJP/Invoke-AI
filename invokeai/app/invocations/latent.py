# Copyright (c) 2023 Kyle Schouviller (https://github.com/kyle0654)

from typing import Literal, Optional, Union

import diffusers
import einops
import torch
from diffusers import DiffusionPipeline
from diffusers.schedulers import SchedulerMixin as Scheduler
from diffusers.image_processor import VaeImageProcessor
from pydantic import BaseModel, Field

from invokeai.app.util.misc import SEED_MAX, get_random_seed
from invokeai.app.util.step_callback import stable_diffusion_step_callback

from ...backend.image_util.seamless import configure_model_padding
<<<<<<< HEAD
from ...backend.stable_diffusion import PipelineIntermediateState
from ...backend.stable_diffusion.diffusers_pipeline import (
    ConditioningData, StableDiffusionGeneratorPipeline,
    image_resized_to_grid_as_tensor)
from ...backend.stable_diffusion.diffusion.shared_invokeai_diffusion import \
    PostprocessingSettings
from ...backend.util.devices import choose_torch_device, torch_dtype
=======
from ...backend.prompting.conditioning import get_uc_and_c_and_ec
from ...backend.stable_diffusion.diffusers_pipeline import ConditioningData, StableDiffusionGeneratorPipeline, image_resized_to_grid_as_tensor
from ...backend.stable_diffusion.schedulers import SCHEDULER_MAP
from .baseinvocation import BaseInvocation, BaseInvocationOutput, InvocationContext, InvocationConfig
import numpy as np
>>>>>>> 47a088d6
from ..services.image_storage import ImageType
from .baseinvocation import (BaseInvocation, BaseInvocationOutput,
                             InvocationConfig, InvocationContext)
from .compel import ConditioningField
from .image import ImageField, ImageOutput, build_image_output

from .model import ModelInfo, UNetField, VaeField
from ...backend.model_management import SDModelType


class LatentsField(BaseModel):
    """A latents field used for passing latents between invocations"""

    latents_name: Optional[str] = Field(default=None, description="The name of the latents")

    class Config:
        schema_extra = {"required": ["latents_name"]}

class LatentsOutput(BaseInvocationOutput):
    """Base class for invocations that output latents"""
    #fmt: off
    type: Literal["latents_output"] = "latents_output"

    # Inputs
    latents: LatentsField          = Field(default=None, description="The output latents")
    width:                     int = Field(description="The width of the latents in pixels")
    height:                    int = Field(description="The height of the latents in pixels")
    #fmt: on


def build_latents_output(latents_name: str, latents: torch.Tensor):
      return LatentsOutput(
          latents=LatentsField(latents_name=latents_name),
          width=latents.size()[3] * 8,
          height=latents.size()[2] * 8,
      )

class NoiseOutput(BaseInvocationOutput):
    """Invocation noise output"""
    #fmt: off
    type:  Literal["noise_output"] = "noise_output"

    # Inputs
    noise: LatentsField            = Field(default=None, description="The output noise")
    width:                     int = Field(description="The width of the noise in pixels")
    height:                    int = Field(description="The height of the noise in pixels")
    #fmt: on

def build_noise_output(latents_name: str, latents: torch.Tensor):
      return NoiseOutput(
          noise=LatentsField(latents_name=latents_name),
          width=latents.size()[3] * 8,
          height=latents.size()[2] * 8,
      )


SAMPLER_NAME_VALUES = Literal[
    tuple(list(SCHEDULER_MAP.keys()))
]


<<<<<<< HEAD
def get_scheduler(
    context: InvocationContext,
    scheduler_info: ModelInfo,
    scheduler_name: str,
) -> Scheduler:
    orig_scheduler_info = context.services.model_manager.get_model(**scheduler_info.dict())
    with orig_scheduler_info as orig_scheduler:
        scheduler_config = orig_scheduler.config

    scheduler_class = scheduler_map.get(scheduler_name,'ddim')
    scheduler = scheduler_class.from_config(scheduler_config)
=======
def get_scheduler(scheduler_name:str, model: StableDiffusionGeneratorPipeline)->Scheduler:
    scheduler_class, scheduler_extra_config = SCHEDULER_MAP.get(scheduler_name, SCHEDULER_MAP['ddim'])
    
    scheduler_config = model.scheduler.config
    if "_backup" in scheduler_config:
        scheduler_config = scheduler_config["_backup"]
    scheduler_config = {**scheduler_config, **scheduler_extra_config, "_backup": scheduler_config}
    scheduler = scheduler_class.from_config(scheduler_config)
    
>>>>>>> 47a088d6
    # hack copied over from generate.py
    if not hasattr(scheduler, 'uses_inpainting_model'):
        scheduler.uses_inpainting_model = lambda: False
    return scheduler


def get_noise(width:int, height:int, device:torch.device, seed:int = 0, latent_channels:int=4, use_mps_noise:bool=False, downsampling_factor:int = 8):
    # limit noise to only the diffusion image channels, not the mask channels
    input_channels = min(latent_channels, 4)
    use_device = "cpu" if (use_mps_noise or device.type == "mps") else device
    generator = torch.Generator(device=use_device).manual_seed(seed)
    x = torch.randn(
        [
            1,
            input_channels,
            height // downsampling_factor,
            width //  downsampling_factor,
        ],
        dtype=torch_dtype(device),
        device=use_device,
        generator=generator,
    ).to(device)
    # if self.perlin > 0.0:
    #     perlin_noise = self.get_perlin_noise(
    #         width // self.downsampling_factor, height // self.downsampling_factor
    #     )
    #     x = (1 - self.perlin) * x + self.perlin * perlin_noise
    return x

class NoiseInvocation(BaseInvocation):
    """Generates latent noise."""

    type: Literal["noise"] = "noise"

    # Inputs
    seed:       int = Field(ge=0, le=SEED_MAX, description="The seed to use", default_factory=get_random_seed)
    width:       int = Field(default=512, multiple_of=8, gt=0, description="The width of the resulting noise", )
    height:      int = Field(default=512, multiple_of=8, gt=0, description="The height of the resulting noise", )


    # Schema customisation
    class Config(InvocationConfig):
        schema_extra = {
            "ui": {
                "tags": ["latents", "noise"],
            },
        }

    def invoke(self, context: InvocationContext) -> NoiseOutput:
        device = torch.device(choose_torch_device())
        noise = get_noise(self.width, self.height, device, self.seed)

        name = f'{context.graph_execution_state_id}__{self.id}'
        context.services.latents.set(name, noise)
        return build_noise_output(latents_name=name, latents=noise)


# Text to image
class TextToLatentsInvocation(BaseInvocation):
    """Generates latents from conditionings."""

    type: Literal["t2l"] = "t2l"

    # Inputs
    # fmt: off
    positive_conditioning: Optional[ConditioningField] = Field(description="Positive conditioning for generation")
    negative_conditioning: Optional[ConditioningField] = Field(description="Negative conditioning for generation")
    noise: Optional[LatentsField] = Field(description="The noise to use")
    steps:       int = Field(default=10, gt=0, description="The number of steps to use to generate the image")
    cfg_scale: float = Field(default=7.5, gt=0, description="The Classifier-Free Guidance, higher values may result in a result closer to the prompt", )
<<<<<<< HEAD
    scheduler: SAMPLER_NAME_VALUES = Field(default="k_lms", description="The scheduler to use" )
=======
    scheduler: SAMPLER_NAME_VALUES = Field(default="lms", description="The scheduler to use" )
    model:       str = Field(default="", description="The model to use (currently ignored)")
>>>>>>> 47a088d6
    seamless:   bool = Field(default=False, description="Whether or not to generate an image that can tile without seams", )
    seamless_axes: str = Field(default="", description="The axes to tile the image on, 'x' and/or 'y'")

    unet: UNetField = Field(default=None, description="UNet submodel")
    # fmt: on

    # Schema customisation
    class Config(InvocationConfig):
        schema_extra = {
            "ui": {
                "tags": ["latents", "image"],
            },
        }

    # TODO: pass this an emitter method or something? or a session for dispatching?
    def dispatch_progress(
        self, context: InvocationContext, source_node_id: str, intermediate_state: PipelineIntermediateState
    ) -> None:
        stable_diffusion_step_callback(
            context=context,
            intermediate_state=intermediate_state,
            node=self.dict(),
            source_node_id=source_node_id,
        )

    def get_conditioning_data(self, context: InvocationContext, scheduler) -> ConditioningData:
        c, extra_conditioning_info = context.services.latents.get(self.positive_conditioning.conditioning_name)
        uc, _ = context.services.latents.get(self.negative_conditioning.conditioning_name)

        conditioning_data = ConditioningData(
            uc,
            c,
            self.cfg_scale,
            extra_conditioning_info,
            postprocessing_settings=PostprocessingSettings(
                threshold=0.0,#threshold,
                warmup=0.2,#warmup,
                h_symmetry_time_pct=None,#h_symmetry_time_pct,
                v_symmetry_time_pct=None#v_symmetry_time_pct,
            ),
<<<<<<< HEAD
        ).add_scheduler_args_if_applicable(scheduler, eta=None)#ddim_eta)
=======
        ).add_scheduler_args_if_applicable(model.scheduler, eta=0.0)#ddim_eta)
>>>>>>> 47a088d6
        return conditioning_data

    def create_pipeline(self, unet, scheduler) -> StableDiffusionGeneratorPipeline:
        configure_model_padding(
            unet,
            self.seamless,
            self.seamless_axes,
        )

        class FakeVae:
            class FakeVaeConfig:
                def __init__(self):
                    self.block_out_channels = [0]
            
            def __init__(self):
                self.config = FakeVae.FakeVaeConfig()

        return StableDiffusionGeneratorPipeline(
            vae=FakeVae(), # TODO: oh...
            text_encoder=None,
            tokenizer=None,
            unet=unet,
            scheduler=scheduler,
            safety_checker=None,
            feature_extractor=None,
            requires_safety_checker=False,
            precision="float16" if unet.dtype == torch.float16 else "float32",
            #precision="float16", # TODO:
        )

    def invoke(self, context: InvocationContext) -> LatentsOutput:
        noise = context.services.latents.get(self.noise.latents_name)

        # Get the source node id (we are invoking the prepared node)
        graph_execution_state = context.services.graph_execution_manager.get(context.graph_execution_state_id)
        source_node_id = graph_execution_state.prepared_source_mapping[self.id]

        def step_callback(state: PipelineIntermediateState):
            self.dispatch_progress(context, source_node_id, state)

        unet_info = context.services.model_manager.get_model(**self.unet.unet.dict())
        with unet_info as unet:
            scheduler = get_scheduler(
                context=context,
                scheduler_info=self.unet.scheduler,
                scheduler_name=self.scheduler,
            )

            pipeline = self.create_pipeline(unet, scheduler)
            conditioning_data = self.get_conditioning_data(context, scheduler)

            # TODO: Verify the noise is the right size
            result_latents, result_attention_map_saver = pipeline.latents_from_embeddings(
                latents=torch.zeros_like(noise, dtype=torch_dtype(unet.device)),
                noise=noise,
                num_inference_steps=self.steps,
                conditioning_data=conditioning_data,
                callback=step_callback
            )

        # https://discuss.huggingface.co/t/memory-usage-by-later-pipeline-stages/23699
        torch.cuda.empty_cache()

        name = f'{context.graph_execution_state_id}__{self.id}'
        context.services.latents.set(name, result_latents)
        return build_latents_output(latents_name=name, latents=result_latents)


class LatentsToLatentsInvocation(TextToLatentsInvocation):
    """Generates latents using latents as base image."""

    type: Literal["l2l"] = "l2l"

    # Inputs
    latents: Optional[LatentsField] = Field(description="The latents to use as a base image")
    strength: float = Field(default=0.5, description="The strength of the latents to use")

    # Schema customisation
    class Config(InvocationConfig):
        schema_extra = {
            "ui": {
                "tags": ["latents"],
            },
        }

    def invoke(self, context: InvocationContext) -> LatentsOutput:
        noise = context.services.latents.get(self.noise.latents_name)
        latent = context.services.latents.get(self.latents.latents_name)

        # Get the source node id (we are invoking the prepared node)
        graph_execution_state = context.services.graph_execution_manager.get(context.graph_execution_state_id)
        source_node_id = graph_execution_state.prepared_source_mapping[self.id]

        def step_callback(state: PipelineIntermediateState):
            self.dispatch_progress(context, source_node_id, state)

<<<<<<< HEAD
        #unet_info = context.services.model_manager.get_model(**self.unet.unet.dict())
        unet_info = context.services.model_manager.get_model(
            **self.unet.unet.dict(),
        )
=======
        model = self.get_model(context.services.model_manager)
        conditioning_data = self.get_conditioning_data(context, model)
>>>>>>> 47a088d6

        with unet_info as unet:
            scheduler = get_scheduler(
                context=context,
                scheduler_info=self.unet.scheduler,
                scheduler_name=self.scheduler,
            )

            pipeline = self.create_pipeline(unet, scheduler)
            conditioning_data = self.get_conditioning_data(context, scheduler)

<<<<<<< HEAD
            # TODO: Verify the noise is the right size
            initial_latents = latent if self.strength < 1.0 else torch.zeros_like(
                latent, device=unet.device, dtype=latent.dtype
            )
=======
        timesteps, _ = model.get_img2img_timesteps(self.steps, self.strength)
>>>>>>> 47a088d6

            timesteps, _ = pipeline.get_img2img_timesteps(
                self.steps,
                self.strength,
                device=unet.device,
            )

            result_latents, result_attention_map_saver = pipeline.latents_from_embeddings(
                latents=initial_latents,
                timesteps=timesteps,
                noise=noise,
                num_inference_steps=self.steps,
                conditioning_data=conditioning_data,
                callback=step_callback
            )

        # https://discuss.huggingface.co/t/memory-usage-by-later-pipeline-stages/23699
        torch.cuda.empty_cache()

        name = f'{context.graph_execution_state_id}__{self.id}'
        context.services.latents.set(name, result_latents)
        return build_latents_output(latents_name=name, latents=result_latents)


# Latent to image
class LatentsToImageInvocation(BaseInvocation):
    """Generates an image from latents."""

    type: Literal["l2i"] = "l2i"

    # Inputs
    latents: Optional[LatentsField] = Field(description="The latents to generate an image from")
    vae: VaeField = Field(default=None, description="Vae submodel")
    tiled: bool = Field(default=False, description="Decode latents by overlaping tiles(less memory consumption)")

    # Schema customisation
    class Config(InvocationConfig):
        schema_extra = {
            "ui": {
                "tags": ["latents", "image"],
            },
        }

    @torch.no_grad()
    def invoke(self, context: InvocationContext) -> ImageOutput:
        latents = context.services.latents.get(self.latents.latents_name)

        #vae_info = context.services.model_manager.get_model(**self.vae.vae.dict())
        vae_info = context.services.model_manager.get_model(
            **self.vae.vae.dict(),
        )

        with vae_info as vae:
            if self.tiled:
                vae.enable_tiling()
            else:
                vae.disable_tiling()

            # clear memory as vae decode can request a lot
            torch.cuda.empty_cache()

            with torch.inference_mode():
                # copied from diffusers pipeline
                latents = latents / vae.config.scaling_factor
                image = vae.decode(latents, return_dict=False)[0]
                image = (image / 2 + 0.5).clamp(0, 1) # denormalize
                # we always cast to float32 as this does not cause significant overhead and is compatible with bfloat16
                np_image = image.cpu().permute(0, 2, 3, 1).float().numpy()

                image = VaeImageProcessor.numpy_to_pil(np_image)[0]

        image_type = ImageType.RESULT
        image_name = context.services.images.create_name(
            context.graph_execution_state_id, self.id
        )

        metadata = context.services.metadata.build_metadata(
            session_id=context.graph_execution_state_id, node=self
        )

        torch.cuda.empty_cache()

        context.services.images.save(image_type, image_name, image, metadata)
        return build_image_output(
            image_type=image_type, image_name=image_name, image=image
        )


LATENTS_INTERPOLATION_MODE = Literal[
    "nearest", "linear", "bilinear", "bicubic", "trilinear", "area", "nearest-exact"
]


class ResizeLatentsInvocation(BaseInvocation):
    """Resizes latents to explicit width/height (in pixels). Provided dimensions are floor-divided by 8."""

    type: Literal["lresize"] = "lresize"

    # Inputs
    latents:    Optional[LatentsField] = Field(description="The latents to resize")
    width:                         int = Field(ge=64, multiple_of=8, description="The width to resize to (px)")
    height:                        int = Field(ge=64, multiple_of=8, description="The height to resize to (px)")
    mode:   LATENTS_INTERPOLATION_MODE = Field(default="bilinear", description="The interpolation mode")
    antialias:                    bool = Field(default=False, description="Whether or not to antialias (applied in bilinear and bicubic modes only)")

    def invoke(self, context: InvocationContext) -> LatentsOutput:
        latents = context.services.latents.get(self.latents.latents_name)

        resized_latents = torch.nn.functional.interpolate(
            latents,
            size=(self.height // 8, self.width // 8),
            mode=self.mode,
            antialias=self.antialias if self.mode in ["bilinear", "bicubic"] else False,
        )

        # https://discuss.huggingface.co/t/memory-usage-by-later-pipeline-stages/23699
        torch.cuda.empty_cache()

        name = f"{context.graph_execution_state_id}__{self.id}"
        context.services.latents.set(name, resized_latents)
        return build_latents_output(latents_name=name, latents=resized_latents)


class ScaleLatentsInvocation(BaseInvocation):
    """Scales latents by a given factor."""

    type: Literal["lscale"] = "lscale"

    # Inputs
    latents:   Optional[LatentsField] = Field(description="The latents to scale")
    scale_factor:               float = Field(gt=0, description="The factor by which to scale the latents")
    mode:  LATENTS_INTERPOLATION_MODE = Field(default="bilinear", description="The interpolation mode")
    antialias:                   bool = Field(default=False, description="Whether or not to antialias (applied in bilinear and bicubic modes only)")

    def invoke(self, context: InvocationContext) -> LatentsOutput:
        latents = context.services.latents.get(self.latents.latents_name)

        # resizing
        resized_latents = torch.nn.functional.interpolate(
            latents,
            scale_factor=self.scale_factor,
            mode=self.mode,
            antialias=self.antialias if self.mode in ["bilinear", "bicubic"] else False,
        )

        # https://discuss.huggingface.co/t/memory-usage-by-later-pipeline-stages/23699
        torch.cuda.empty_cache()

        name = f"{context.graph_execution_state_id}__{self.id}"
        context.services.latents.set(name, resized_latents)
        return build_latents_output(latents_name=name, latents=resized_latents)


class ImageToLatentsInvocation(BaseInvocation):
    """Encodes an image into latents."""

    type: Literal["i2l"] = "i2l"

    # Inputs
    image: Union[ImageField, None] = Field(description="The image to encode")
    vae: VaeField = Field(default=None, description="Vae submodel")
    tiled: bool = Field(default=False, description="Encode latents by overlaping tiles(less memory consumption)")

    # Schema customisation
    class Config(InvocationConfig):
        schema_extra = {
            "ui": {
                "tags": ["latents", "image"],
            },
        }

    @torch.no_grad()
    def invoke(self, context: InvocationContext) -> LatentsOutput:
        image = context.services.images.get(
            self.image.image_type, self.image.image_name
        )

        #vae_info = context.services.model_manager.get_model(**self.vae.vae.dict())
        vae_info = context.services.model_manager.get_model(
            **self.vae.vae.dict(),
        )

        image_tensor = image_resized_to_grid_as_tensor(image.convert("RGB"))
        if image_tensor.dim() == 3:
            image_tensor = einops.rearrange(image_tensor, "c h w -> 1 c h w")

        with vae_info as vae:
            if self.tiled:
                vae.enable_tiling()
            else:
                vae.disable_tiling()

            # non_noised_latents_from_image
            image_tensor = image_tensor.to(device=vae.device, dtype=vae.dtype)
            with torch.inference_mode():
                image_tensor_dist = vae.encode(image_tensor).latent_dist
                latents = image_tensor_dist.sample().to(
                    dtype=vae.dtype
                )  # FIXME: uses torch.randn. make reproducible!

            latents = 0.18215 * latents

        name = f"{context.graph_execution_state_id}__{self.id}"
        context.services.latents.set(name, latents)
        return build_latents_output(latents_name=name, latents=latents)<|MERGE_RESOLUTION|>--- conflicted
+++ resolved
@@ -14,7 +14,7 @@
 from invokeai.app.util.step_callback import stable_diffusion_step_callback
 
 from ...backend.image_util.seamless import configure_model_padding
-<<<<<<< HEAD
+
 from ...backend.stable_diffusion import PipelineIntermediateState
 from ...backend.stable_diffusion.diffusers_pipeline import (
     ConditioningData, StableDiffusionGeneratorPipeline,
@@ -22,13 +22,10 @@
 from ...backend.stable_diffusion.diffusion.shared_invokeai_diffusion import \
     PostprocessingSettings
 from ...backend.util.devices import choose_torch_device, torch_dtype
-=======
 from ...backend.prompting.conditioning import get_uc_and_c_and_ec
-from ...backend.stable_diffusion.diffusers_pipeline import ConditioningData, StableDiffusionGeneratorPipeline, image_resized_to_grid_as_tensor
 from ...backend.stable_diffusion.schedulers import SCHEDULER_MAP
 from .baseinvocation import BaseInvocation, BaseInvocationOutput, InvocationContext, InvocationConfig
 import numpy as np
->>>>>>> 47a088d6
 from ..services.image_storage import ImageType
 from .baseinvocation import (BaseInvocation, BaseInvocationOutput,
                              InvocationConfig, InvocationContext)
@@ -90,29 +87,20 @@
 ]
 
 
-<<<<<<< HEAD
+
 def get_scheduler(
     context: InvocationContext,
     scheduler_info: ModelInfo,
     scheduler_name: str,
 ) -> Scheduler:
+    scheduler_class, scheduler_extra_config = SCHEDULER_MAP.get(scheduler_name, SCHEDULER_MAP['ddim'])
     orig_scheduler_info = context.services.model_manager.get_model(**scheduler_info.dict())
     with orig_scheduler_info as orig_scheduler:
         scheduler_config = orig_scheduler.config
-
-    scheduler_class = scheduler_map.get(scheduler_name,'ddim')
-    scheduler = scheduler_class.from_config(scheduler_config)
-=======
-def get_scheduler(scheduler_name:str, model: StableDiffusionGeneratorPipeline)->Scheduler:
-    scheduler_class, scheduler_extra_config = SCHEDULER_MAP.get(scheduler_name, SCHEDULER_MAP['ddim'])
-    
-    scheduler_config = model.scheduler.config
     if "_backup" in scheduler_config:
         scheduler_config = scheduler_config["_backup"]
     scheduler_config = {**scheduler_config, **scheduler_extra_config, "_backup": scheduler_config}
     scheduler = scheduler_class.from_config(scheduler_config)
-    
->>>>>>> 47a088d6
     # hack copied over from generate.py
     if not hasattr(scheduler, 'uses_inpainting_model'):
         scheduler.uses_inpainting_model = lambda: False
@@ -183,12 +171,8 @@
     noise: Optional[LatentsField] = Field(description="The noise to use")
     steps:       int = Field(default=10, gt=0, description="The number of steps to use to generate the image")
     cfg_scale: float = Field(default=7.5, gt=0, description="The Classifier-Free Guidance, higher values may result in a result closer to the prompt", )
-<<<<<<< HEAD
-    scheduler: SAMPLER_NAME_VALUES = Field(default="k_lms", description="The scheduler to use" )
-=======
     scheduler: SAMPLER_NAME_VALUES = Field(default="lms", description="The scheduler to use" )
     model:       str = Field(default="", description="The model to use (currently ignored)")
->>>>>>> 47a088d6
     seamless:   bool = Field(default=False, description="Whether or not to generate an image that can tile without seams", )
     seamless_axes: str = Field(default="", description="The axes to tile the image on, 'x' and/or 'y'")
 
@@ -229,11 +213,7 @@
                 h_symmetry_time_pct=None,#h_symmetry_time_pct,
                 v_symmetry_time_pct=None#v_symmetry_time_pct,
             ),
-<<<<<<< HEAD
         ).add_scheduler_args_if_applicable(scheduler, eta=None)#ddim_eta)
-=======
-        ).add_scheduler_args_if_applicable(model.scheduler, eta=0.0)#ddim_eta)
->>>>>>> 47a088d6
         return conditioning_data
 
     def create_pipeline(self, unet, scheduler) -> StableDiffusionGeneratorPipeline:
@@ -330,15 +310,10 @@
         def step_callback(state: PipelineIntermediateState):
             self.dispatch_progress(context, source_node_id, state)
 
-<<<<<<< HEAD
         #unet_info = context.services.model_manager.get_model(**self.unet.unet.dict())
         unet_info = context.services.model_manager.get_model(
             **self.unet.unet.dict(),
         )
-=======
-        model = self.get_model(context.services.model_manager)
-        conditioning_data = self.get_conditioning_data(context, model)
->>>>>>> 47a088d6
 
         with unet_info as unet:
             scheduler = get_scheduler(
@@ -350,14 +325,10 @@
             pipeline = self.create_pipeline(unet, scheduler)
             conditioning_data = self.get_conditioning_data(context, scheduler)
 
-<<<<<<< HEAD
             # TODO: Verify the noise is the right size
             initial_latents = latent if self.strength < 1.0 else torch.zeros_like(
                 latent, device=unet.device, dtype=latent.dtype
             )
-=======
-        timesteps, _ = model.get_img2img_timesteps(self.steps, self.strength)
->>>>>>> 47a088d6
 
             timesteps, _ = pipeline.get_img2img_timesteps(
                 self.steps,
