# Copyright (c) 2022 Kyle Schouviller (https://github.com/kyle0654)

import argparse
import os
import re
import shlex
import time
from typing import (
    Union,
    get_type_hints,
)

from pydantic import BaseModel
from pydantic.fields import Field

from invokeai.app.services.metadata import PngMetadataService

from .services.default_graphs import create_system_graphs

from .services.latent_storage import DiskLatentsStorage, ForwardCacheLatentsStorage

from .cli.commands import BaseCommand, CliContext, ExitCli, add_graph_parsers, add_parsers, get_graph_execution_history
from .cli.completer import set_autocompleter
from .invocations import *
from .invocations.baseinvocation import BaseInvocation
from .services.events import EventServiceBase
from .services.model_manager_initializer import get_model_manager
from .services.restoration_services import RestorationServices
from .services.graph import Edge, EdgeConnection, ExposedNodeInput, GraphExecutionState, GraphInvocation, LibraryGraph, are_connection_types_compatible
from .services.default_graphs import default_text_to_image_graph_id
from .services.image_storage import DiskImageStorage
from .services.invocation_queue import MemoryInvocationQueue
from .services.invocation_services import InvocationServices
from .services.invoker import Invoker
from .services.processor import DefaultInvocationProcessor
from .services.sqlite import SqliteItemStorage
from .services.config import InvokeAIAppConfig

class CliCommand(BaseModel):
    command: Union[BaseCommand.get_commands() + BaseInvocation.get_invocations()] = Field(discriminator="type")  # type: ignore


class InvalidArgs(Exception):
    pass


def add_invocation_args(command_parser):
    # Add linking capability
    command_parser.add_argument(
        "--link",
        "-l",
        action="append",
        nargs=3,
        help="A link in the format 'source_node source_field dest_field'. source_node can be relative to history (e.g. -1)",
    )

    command_parser.add_argument(
        "--link_node",
        "-ln",
        action="append",
        help="A link from all fields in the specified node. Node can be relative to history (e.g. -1)",
    )


def get_command_parser(services: InvocationServices) -> argparse.ArgumentParser:
    # Create invocation parser
    parser = argparse.ArgumentParser()

    def exit(*args, **kwargs):
        raise InvalidArgs

    parser.exit = exit
    subparsers = parser.add_subparsers(dest="type")

    # Create subparsers for each invocation
    invocations = BaseInvocation.get_all_subclasses()
    add_parsers(subparsers, invocations, add_arguments=add_invocation_args)

    # Create subparsers for each command
    commands = BaseCommand.get_all_subclasses()
    add_parsers(subparsers, commands, exclude_fields=["type"])

    # Create subparsers for exposed CLI graphs
    # TODO: add a way to identify these graphs
    text_to_image = services.graph_library.get(default_text_to_image_graph_id)
    add_graph_parsers(subparsers, [text_to_image], add_arguments=add_invocation_args)

    return parser


class NodeField():
    alias: str
    node_path: str
    field: str
    field_type: type

    def __init__(self, alias: str, node_path: str, field: str, field_type: type):
        self.alias = alias
        self.node_path = node_path
        self.field = field
        self.field_type = field_type


def fields_from_type_hints(hints: dict[str, type], node_path: str) -> dict[str,NodeField]:
    return {k:NodeField(alias=k, node_path=node_path, field=k, field_type=v) for k, v in hints.items()}


def get_node_input_field(graph: LibraryGraph, field_alias: str, node_id: str) -> NodeField:
    """Gets the node field for the specified field alias"""
    exposed_input = next(e for e in graph.exposed_inputs if e.alias == field_alias)
    node_type = type(graph.graph.get_node(exposed_input.node_path))
    return NodeField(alias=exposed_input.alias, node_path=f'{node_id}.{exposed_input.node_path}', field=exposed_input.field, field_type=get_type_hints(node_type)[exposed_input.field])


def get_node_output_field(graph: LibraryGraph, field_alias: str, node_id: str) -> NodeField:
    """Gets the node field for the specified field alias"""
    exposed_output = next(e for e in graph.exposed_outputs if e.alias == field_alias)
    node_type = type(graph.graph.get_node(exposed_output.node_path))
    node_output_type = node_type.get_output_type()
    return NodeField(alias=exposed_output.alias, node_path=f'{node_id}.{exposed_output.node_path}', field=exposed_output.field, field_type=get_type_hints(node_output_type)[exposed_output.field])


def get_node_inputs(invocation: BaseInvocation, context: CliContext) -> dict[str, NodeField]:
    """Gets the inputs for the specified invocation from the context"""
    node_type = type(invocation)
    if node_type is not GraphInvocation:
        return fields_from_type_hints(get_type_hints(node_type), invocation.id)
    else:
        graph: LibraryGraph = context.invoker.services.graph_library.get(context.graph_nodes[invocation.id])
        return {e.alias: get_node_input_field(graph, e.alias, invocation.id) for e in graph.exposed_inputs}


def get_node_outputs(invocation: BaseInvocation, context: CliContext) -> dict[str, NodeField]:
    """Gets the outputs for the specified invocation from the context"""
    node_type = type(invocation)
    if node_type is not GraphInvocation:
        return fields_from_type_hints(get_type_hints(node_type.get_output_type()), invocation.id)
    else:
        graph: LibraryGraph = context.invoker.services.graph_library.get(context.graph_nodes[invocation.id])
        return {e.alias: get_node_output_field(graph, e.alias, invocation.id) for e in graph.exposed_outputs}


def generate_matching_edges(
    a: BaseInvocation, b: BaseInvocation, context: CliContext
) -> list[Edge]:
    """Generates all possible edges between two invocations"""
    afields = get_node_outputs(a, context)
    bfields = get_node_inputs(b, context)

    matching_fields = set(afields.keys()).intersection(bfields.keys())

    # Remove invalid fields
    invalid_fields = set(["type", "id"])
    matching_fields = matching_fields.difference(invalid_fields)

    # Validate types
    matching_fields = [f for f in matching_fields if are_connection_types_compatible(afields[f].field_type, bfields[f].field_type)]

    edges = [
        Edge(
            source=EdgeConnection(node_id=afields[alias].node_path, field=afields[alias].field),
            destination=EdgeConnection(node_id=bfields[alias].node_path, field=bfields[alias].field)
        )
        for alias in matching_fields
    ]
    return edges


class SessionError(Exception):
    """Raised when a session error has occurred"""
    pass


def invoke_all(context: CliContext):
    """Runs all invocations in the specified session"""
    context.invoker.invoke(context.session, invoke_all=True)
    while not context.get_session().is_complete():
        # Wait some time
        time.sleep(0.1)

    # Print any errors
    if context.session.has_error():
        for n in context.session.errors:
            print(
                f"Error in node {n} (source node {context.session.prepared_source_mapping[n]}): {context.session.errors[n]}"
            )
        
        raise SessionError()


def invoke_cli():
    config = InvokeAIAppConfig()
    model_manager = get_model_manager(config)

    # This initializes the autocompleter and returns it.
    # Currently nothing is done with the returned Completer
    # object, but the object can be used to change autocompletion
    # behavior on the fly, if desired.

    events = EventServiceBase()

<<<<<<< HEAD
    output_folder = config.output_path
=======
    metadata = PngMetadataService()

    output_folder = os.path.abspath(
        os.path.join(os.path.dirname(__file__), "../../../outputs")
    )
>>>>>>> 2e70848a

    # TODO: build a file/path manager?
    db_location = os.path.join(output_folder, "invokeai.db")

    services = InvocationServices(
        model_manager=model_manager,
        events=events,
        latents = ForwardCacheLatentsStorage(DiskLatentsStorage(f'{output_folder}/latents')),
        images=DiskImageStorage(f'{output_folder}/images', metadata_service=metadata),
        metadata=metadata,
        queue=MemoryInvocationQueue(),
        graph_library=SqliteItemStorage[LibraryGraph](
            filename=db_location, table_name="graphs"
        ),
        graph_execution_manager=SqliteItemStorage[GraphExecutionState](
            filename=db_location, table_name="graph_executions"
        ),
        processor=DefaultInvocationProcessor(),
        restoration=RestorationServices(config),
        configuration=config,
    )

    system_graphs = create_system_graphs(services.graph_library)
    system_graph_names = set([g.name for g in system_graphs])

    invoker = Invoker(services)
    session: GraphExecutionState = invoker.create_execution_state()
    parser = get_command_parser(services)

    re_negid = re.compile('^-[0-9]+$')

    # Uncomment to print out previous sessions at startup
    # print(services.session_manager.list())

    context = CliContext(invoker, session, parser)

    set_autocompleter(services)

    while True:
        try:
            cmd_input = input("invoke> ")
        except (KeyboardInterrupt, EOFError):
            # Ctrl-c exits
            break

        try:
            # Refresh the state of the session
            #history = list(get_graph_execution_history(context.session))
            history = list(reversed(context.nodes_added))

            # Split the command for piping
            cmds = cmd_input.split("|")
            start_id = len(context.nodes_added)
            current_id = start_id
            new_invocations = list()
            for cmd in cmds:
                if cmd is None or cmd.strip() == "":
                    raise InvalidArgs("Empty command")

                # Parse args to create invocation
                args = vars(context.parser.parse_args(shlex.split(cmd.strip())))

                # Override defaults
                for field_name, field_default in context.defaults.items():
                    if field_name in args:
                        args[field_name] = field_default

                # Parse invocation
                command: CliCommand = None # type:ignore
                system_graph: LibraryGraph|None = None
                if args['type'] in system_graph_names:
                    system_graph = next(filter(lambda g: g.name == args['type'], system_graphs))
                    invocation = GraphInvocation(graph=system_graph.graph, id=str(current_id))
                    for exposed_input in system_graph.exposed_inputs:
                        if exposed_input.alias in args:
                            node = invocation.graph.get_node(exposed_input.node_path)
                            field = exposed_input.field
                            setattr(node, field, args[exposed_input.alias])
                    command = CliCommand(command = invocation)
                    context.graph_nodes[invocation.id] = system_graph.id
                else:
                    args["id"] = current_id
                    command = CliCommand(command=args)

                if command is None:
                    continue

                # Run any CLI commands immediately
                if isinstance(command.command, BaseCommand):
                    # Invoke all current nodes to preserve operation order
                    invoke_all(context)

                    # Run the command
                    command.command.run(context)
                    continue

                # TODO: handle linking with library graphs
                # Pipe previous command output (if there was a previous command)
                edges: list[Edge] = list()
                if len(history) > 0 or current_id != start_id:
                    from_id = (
                        history[0] if current_id == start_id else str(current_id - 1)
                    )
                    from_node = (
                        next(filter(lambda n: n[0].id == from_id, new_invocations))[0]
                        if current_id != start_id
                        else context.session.graph.get_node(from_id)
                    )
                    matching_edges = generate_matching_edges(
                        from_node, command.command, context
                    )
                    edges.extend(matching_edges)

                # Parse provided links
                if "link_node" in args and args["link_node"]:
                    for link in args["link_node"]:
                        node_id = link
                        if re_negid.match(node_id):
                            node_id = str(current_id + int(node_id))

                        link_node = context.session.graph.get_node(node_id)
                        matching_edges = generate_matching_edges(
                            link_node, command.command, context
                        )
                        matching_destinations = [e.destination for e in matching_edges]
                        edges = [e for e in edges if e.destination not in matching_destinations]
                        edges.extend(matching_edges)

                if "link" in args and args["link"]:
                    for link in args["link"]:
                        edges = [e for e in edges if e.destination.node_id != command.command.id or e.destination.field != link[2]]

                        node_id = link[0]
                        if re_negid.match(node_id):
                            node_id = str(current_id + int(node_id))

                        # TODO: handle missing input/output
                        node_output = get_node_outputs(context.session.graph.get_node(node_id), context)[link[1]]
                        node_input = get_node_inputs(command.command, context)[link[2]]

                        edges.append(
                            Edge(
                                source=EdgeConnection(node_id=node_output.node_path, field=node_output.field),
                                destination=EdgeConnection(node_id=node_input.node_path, field=node_input.field)
                            )
                        )

                new_invocations.append((command.command, edges))

                current_id = current_id + 1

                # Add the node to the session
                context.add_node(command.command)
                for edge in edges:
                    print(edge)
                    context.add_edge(edge)

            # Execute all remaining nodes
            invoke_all(context)

        except InvalidArgs:
            print('Invalid command, use "help" to list commands')
            continue

        except SessionError:
            # Start a new session
            print("Session error: creating a new session")
            context.reset()

        except ExitCli:
            break

        except SystemExit:
            continue

    invoker.stop()


if __name__ == "__main__":
    invoke_cli()<|MERGE_RESOLUTION|>--- conflicted
+++ resolved
@@ -199,15 +199,8 @@
 
     events = EventServiceBase()
 
-<<<<<<< HEAD
     output_folder = config.output_path
-=======
     metadata = PngMetadataService()
-
-    output_folder = os.path.abspath(
-        os.path.join(os.path.dirname(__file__), "../../../outputs")
-    )
->>>>>>> 2e70848a
 
     # TODO: build a file/path manager?
     db_location = os.path.join(output_folder, "invokeai.db")
