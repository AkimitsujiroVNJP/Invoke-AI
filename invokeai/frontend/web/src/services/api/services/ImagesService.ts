/* istanbul ignore file */
/* tslint:disable */
/* eslint-disable */
import type { Body_upload_image } from '../models/Body_upload_image';
import type { ImageCategory } from '../models/ImageCategory';
import type { ImageDTO } from '../models/ImageDTO';
import type { ImageRecordChanges } from '../models/ImageRecordChanges';
import type { ImageUrlsDTO } from '../models/ImageUrlsDTO';
import type { OffsetPaginatedResults_ImageDTO_ } from '../models/OffsetPaginatedResults_ImageDTO_';
import type { ResourceOrigin } from '../models/ResourceOrigin';

import type { CancelablePromise } from '../core/CancelablePromise';
import { OpenAPI } from '../core/OpenAPI';
import { request as __request } from '../core/request';

export class ImagesService {

  /**
   * List Images With Metadata
   * Gets a list of images
   * @returns OffsetPaginatedResults_ImageDTO_ Successful Response
   * @throws ApiError
   */
  public static listImagesWithMetadata({
<<<<<<< HEAD
imageOrigin,
categories,
isIntermediate,
offset,
limit = 10,
}: {
/**
 * The origin of images to list
 */
imageOrigin?: ResourceOrigin,
/**
 * The categories of image to include
 */
categories?: Array<ImageCategory>,
/**
 * Whether to list intermediate images
 */
isIntermediate?: boolean,
/**
 * The page offset
 */
offset?: number,
/**
 * The number of images per page
 */
limit?: number,
}): CancelablePromise<OffsetPaginatedResults_ImageDTO_> {
=======
    imageOrigin,
    categories,
    isIntermediate,
    boardId,
    offset,
    limit = 10,
  }: {
    /**
     * The origin of images to list
     */
    imageOrigin?: ResourceOrigin,
    /**
     * The categories of image to include
     */
    categories?: Array<ImageCategory>,
    /**
     * Whether to list intermediate images
     */
    isIntermediate?: boolean,
    /**
     * The board id to filter by
     */
    boardId?: string,
    /**
     * The page offset
     */
    offset?: number,
    /**
     * The number of images per page
     */
    limit?: number,
  }): CancelablePromise<OffsetPaginatedResults_ImageDTO_> {
>>>>>>> 22c337b1
    return __request(OpenAPI, {
      method: 'GET',
      url: '/api/v1/images/',
      query: {
        'image_origin': imageOrigin,
        'categories': categories,
        'is_intermediate': isIntermediate,
        'board_id': boardId,
        'offset': offset,
        'limit': limit,
      },
      errors: {
        422: `Validation Error`,
      },
    });
  }

  /**
   * Upload Image
   * Uploads an image
   * @returns ImageDTO The image was uploaded successfully
   * @throws ApiError
   */
  public static uploadImage({
imageCategory,
isIntermediate,
formData,
sessionId,
}: {
/**
 * The category of the image
 */
imageCategory: ImageCategory,
/**
 * Whether this is an intermediate image
 */
isIntermediate: boolean,
formData: Body_upload_image,
/**
 * The session ID associated with this upload, if any
 */
sessionId?: string,
}): CancelablePromise<ImageDTO> {
    return __request(OpenAPI, {
      method: 'POST',
      url: '/api/v1/images/',
      query: {
        'image_category': imageCategory,
        'is_intermediate': isIntermediate,
        'session_id': sessionId,
      },
      formData: formData,
      mediaType: 'multipart/form-data',
      errors: {
        415: `Image upload failed`,
        422: `Validation Error`,
      },
    });
  }

  /**
   * Get Image Full
   * Gets a full-resolution image file
   * @returns any Return the full-resolution image
   * @throws ApiError
   */
  public static getImageFull({
imageName,
}: {
/**
 * The name of full-resolution image file to get
 */
imageName: string,
}): CancelablePromise<any> {
    return __request(OpenAPI, {
      method: 'GET',
      url: '/api/v1/images/{image_name}',
      path: {
        'image_name': imageName,
      },
      errors: {
        404: `Image not found`,
        422: `Validation Error`,
      },
    });
  }

  /**
   * Delete Image
   * Deletes an image
   * @returns any Successful Response
   * @throws ApiError
   */
  public static deleteImage({
imageName,
}: {
/**
 * The name of the image to delete
 */
imageName: string,
}): CancelablePromise<any> {
    return __request(OpenAPI, {
      method: 'DELETE',
      url: '/api/v1/images/{image_name}',
      path: {
        'image_name': imageName,
      },
      errors: {
        422: `Validation Error`,
      },
    });
  }

  /**
   * Update Image
   * Updates an image
   * @returns ImageDTO Successful Response
   * @throws ApiError
   */
  public static updateImage({
imageName,
requestBody,
}: {
/**
 * The name of the image to update
 */
imageName: string,
requestBody: ImageRecordChanges,
}): CancelablePromise<ImageDTO> {
    return __request(OpenAPI, {
      method: 'PATCH',
      url: '/api/v1/images/{image_name}',
      path: {
        'image_name': imageName,
      },
      body: requestBody,
      mediaType: 'application/json',
      errors: {
        422: `Validation Error`,
      },
    });
  }

  /**
   * Get Image Metadata
   * Gets an image's metadata
   * @returns ImageDTO Successful Response
   * @throws ApiError
   */
  public static getImageMetadata({
imageName,
}: {
/**
 * The name of image to get
 */
imageName: string,
}): CancelablePromise<ImageDTO> {
    return __request(OpenAPI, {
      method: 'GET',
      url: '/api/v1/images/{image_name}/metadata',
      path: {
        'image_name': imageName,
      },
      errors: {
        422: `Validation Error`,
      },
    });
  }

  /**
   * Get Image Thumbnail
   * Gets a thumbnail image file
   * @returns any Return the image thumbnail
   * @throws ApiError
   */
  public static getImageThumbnail({
imageName,
}: {
/**
 * The name of thumbnail image file to get
 */
imageName: string,
}): CancelablePromise<any> {
    return __request(OpenAPI, {
      method: 'GET',
      url: '/api/v1/images/{image_name}/thumbnail',
      path: {
        'image_name': imageName,
      },
      errors: {
        404: `Image not found`,
        422: `Validation Error`,
      },
    });
  }

  /**
   * Get Image Urls
   * Gets an image and thumbnail URL
   * @returns ImageUrlsDTO Successful Response
   * @throws ApiError
   */
  public static getImageUrls({
imageName,
}: {
/**
 * The name of the image whose URL to get
 */
imageName: string,
}): CancelablePromise<ImageUrlsDTO> {
    return __request(OpenAPI, {
      method: 'GET',
      url: '/api/v1/images/{image_name}/urls',
      path: {
        'image_name': imageName,
      },
      errors: {
        422: `Validation Error`,
      },
    });
  }

}<|MERGE_RESOLUTION|>--- conflicted
+++ resolved
@@ -22,35 +22,6 @@
    * @throws ApiError
    */
   public static listImagesWithMetadata({
-<<<<<<< HEAD
-imageOrigin,
-categories,
-isIntermediate,
-offset,
-limit = 10,
-}: {
-/**
- * The origin of images to list
- */
-imageOrigin?: ResourceOrigin,
-/**
- * The categories of image to include
- */
-categories?: Array<ImageCategory>,
-/**
- * Whether to list intermediate images
- */
-isIntermediate?: boolean,
-/**
- * The page offset
- */
-offset?: number,
-/**
- * The number of images per page
- */
-limit?: number,
-}): CancelablePromise<OffsetPaginatedResults_ImageDTO_> {
-=======
     imageOrigin,
     categories,
     isIntermediate,
@@ -83,7 +54,6 @@
      */
     limit?: number,
   }): CancelablePromise<OffsetPaginatedResults_ImageDTO_> {
->>>>>>> 22c337b1
     return __request(OpenAPI, {
       method: 'GET',
       url: '/api/v1/images/',
@@ -108,25 +78,25 @@
    * @throws ApiError
    */
   public static uploadImage({
-imageCategory,
-isIntermediate,
-formData,
-sessionId,
-}: {
-/**
- * The category of the image
- */
-imageCategory: ImageCategory,
-/**
- * Whether this is an intermediate image
- */
-isIntermediate: boolean,
-formData: Body_upload_image,
-/**
- * The session ID associated with this upload, if any
- */
-sessionId?: string,
-}): CancelablePromise<ImageDTO> {
+    imageCategory,
+    isIntermediate,
+    formData,
+    sessionId,
+  }: {
+    /**
+     * The category of the image
+     */
+    imageCategory: ImageCategory,
+    /**
+     * Whether this is an intermediate image
+     */
+    isIntermediate: boolean,
+    formData: Body_upload_image,
+    /**
+     * The session ID associated with this upload, if any
+     */
+    sessionId?: string,
+  }): CancelablePromise<ImageDTO> {
     return __request(OpenAPI, {
       method: 'POST',
       url: '/api/v1/images/',
@@ -151,13 +121,13 @@
    * @throws ApiError
    */
   public static getImageFull({
-imageName,
-}: {
-/**
- * The name of full-resolution image file to get
- */
-imageName: string,
-}): CancelablePromise<any> {
+    imageName,
+  }: {
+    /**
+     * The name of full-resolution image file to get
+     */
+    imageName: string,
+  }): CancelablePromise<any> {
     return __request(OpenAPI, {
       method: 'GET',
       url: '/api/v1/images/{image_name}',
@@ -178,13 +148,13 @@
    * @throws ApiError
    */
   public static deleteImage({
-imageName,
-}: {
-/**
- * The name of the image to delete
- */
-imageName: string,
-}): CancelablePromise<any> {
+    imageName,
+  }: {
+    /**
+     * The name of the image to delete
+     */
+    imageName: string,
+  }): CancelablePromise<any> {
     return __request(OpenAPI, {
       method: 'DELETE',
       url: '/api/v1/images/{image_name}',
@@ -204,15 +174,15 @@
    * @throws ApiError
    */
   public static updateImage({
-imageName,
-requestBody,
-}: {
-/**
- * The name of the image to update
- */
-imageName: string,
-requestBody: ImageRecordChanges,
-}): CancelablePromise<ImageDTO> {
+    imageName,
+    requestBody,
+  }: {
+    /**
+     * The name of the image to update
+     */
+    imageName: string,
+    requestBody: ImageRecordChanges,
+  }): CancelablePromise<ImageDTO> {
     return __request(OpenAPI, {
       method: 'PATCH',
       url: '/api/v1/images/{image_name}',
@@ -234,13 +204,13 @@
    * @throws ApiError
    */
   public static getImageMetadata({
-imageName,
-}: {
-/**
- * The name of image to get
- */
-imageName: string,
-}): CancelablePromise<ImageDTO> {
+    imageName,
+  }: {
+    /**
+     * The name of image to get
+     */
+    imageName: string,
+  }): CancelablePromise<ImageDTO> {
     return __request(OpenAPI, {
       method: 'GET',
       url: '/api/v1/images/{image_name}/metadata',
@@ -260,13 +230,13 @@
    * @throws ApiError
    */
   public static getImageThumbnail({
-imageName,
-}: {
-/**
- * The name of thumbnail image file to get
- */
-imageName: string,
-}): CancelablePromise<any> {
+    imageName,
+  }: {
+    /**
+     * The name of thumbnail image file to get
+     */
+    imageName: string,
+  }): CancelablePromise<any> {
     return __request(OpenAPI, {
       method: 'GET',
       url: '/api/v1/images/{image_name}/thumbnail',
@@ -287,13 +257,13 @@
    * @throws ApiError
    */
   public static getImageUrls({
-imageName,
-}: {
-/**
- * The name of the image whose URL to get
- */
-imageName: string,
-}): CancelablePromise<ImageUrlsDTO> {
+    imageName,
+  }: {
+    /**
+     * The name of the image whose URL to get
+     */
+    imageName: string,
+  }): CancelablePromise<ImageUrlsDTO> {
     return __request(OpenAPI, {
       method: 'GET',
       url: '/api/v1/images/{image_name}/urls',
