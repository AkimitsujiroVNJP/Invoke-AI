/* istanbul ignore file */
/* tslint:disable */
/* eslint-disable */

import type { CollectInvocationOutput } from './CollectInvocationOutput';
import type { CompelOutput } from './CompelOutput';
import type { ControlOutput } from './ControlOutput';
import type { FloatCollectionOutput } from './FloatCollectionOutput';
import type { FloatOutput } from './FloatOutput';
import type { Graph } from './Graph';
import type { GraphInvocationOutput } from './GraphInvocationOutput';
import type { ImageOutput } from './ImageOutput';
import type { IntCollectionOutput } from './IntCollectionOutput';
import type { IntOutput } from './IntOutput';
import type { IterateInvocationOutput } from './IterateInvocationOutput';
import type { LatentsOutput } from './LatentsOutput';
import type { LoraLoaderOutput } from './LoraLoaderOutput';
import type { MaskOutput } from './MaskOutput';
import type { ModelLoaderOutput } from './ModelLoaderOutput';
import type { NoiseOutput } from './NoiseOutput';
import type { PromptCollectionOutput } from './PromptCollectionOutput';
import type { PromptOutput } from './PromptOutput';

/**
 * Tracks the state of a graph execution
 */
export type GraphExecutionState = {
  /**
   * The id of the execution state
   */
  id: string;
  /**
   * The graph being executed
   */
  graph: Graph;
  /**
   * The expanded graph of activated and executed nodes
   */
  execution_graph: Graph;
  /**
   * The set of node ids that have been executed
   */
  executed: Array<string>;
  /**
   * The list of node ids that have been executed, in order of execution
   */
  executed_history: Array<string>;
  /**
   * The results of node executions
   */
<<<<<<< HEAD
  results: Record<string, (IntCollectionOutput | FloatCollectionOutput | ModelLoaderOutput | LoraLoaderOutput | CompelOutput | ImageOutput | MaskOutput | ControlOutput | LatentsOutput | NoiseOutput | IntOutput | FloatOutput | PromptOutput | PromptCollectionOutput | GraphInvocationOutput | IterateInvocationOutput | CollectInvocationOutput)>;
=======
  results: Record<string, (ImageOutput | MaskOutput | ControlOutput | ModelLoaderOutput | LoraLoaderOutput | PromptOutput | PromptCollectionOutput | CompelOutput | IntOutput | FloatOutput | LatentsOutput | NoiseOutput | IntCollectionOutput | FloatCollectionOutput | GraphInvocationOutput | IterateInvocationOutput | CollectInvocationOutput)>;
>>>>>>> 1a7fe172
  /**
   * Errors raised when executing nodes
   */
  errors: Record<string, string>;
  /**
   * The map of prepared nodes to original graph nodes
   */
  prepared_source_mapping: Record<string, string>;
  /**
   * The map of original graph nodes to prepared nodes
   */
  source_prepared_mapping: Record<string, Array<string>>;
};<|MERGE_RESOLUTION|>--- conflicted
+++ resolved
@@ -48,11 +48,7 @@
   /**
    * The results of node executions
    */
-<<<<<<< HEAD
-  results: Record<string, (IntCollectionOutput | FloatCollectionOutput | ModelLoaderOutput | LoraLoaderOutput | CompelOutput | ImageOutput | MaskOutput | ControlOutput | LatentsOutput | NoiseOutput | IntOutput | FloatOutput | PromptOutput | PromptCollectionOutput | GraphInvocationOutput | IterateInvocationOutput | CollectInvocationOutput)>;
-=======
   results: Record<string, (ImageOutput | MaskOutput | ControlOutput | ModelLoaderOutput | LoraLoaderOutput | PromptOutput | PromptCollectionOutput | CompelOutput | IntOutput | FloatOutput | LatentsOutput | NoiseOutput | IntCollectionOutput | FloatCollectionOutput | GraphInvocationOutput | IterateInvocationOutput | CollectInvocationOutput)>;
->>>>>>> 1a7fe172
   /**
    * Errors raised when executing nodes
    */
@@ -65,4 +61,4 @@
    * The map of original graph nodes to prepared nodes
    */
   source_prepared_mapping: Record<string, Array<string>>;
-};+};
