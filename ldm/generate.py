--- conflicted
+++ resolved
@@ -209,13 +209,8 @@
         Globals.full_precision = self.precision == "float32"
 
         if is_xformers_available():
-<<<<<<< HEAD
             if torch.cuda.is_available() and not Globals.disable_xformers:
-                print('>> xformers memory-efficient attention is available and enabled')
-=======
-            if not Globals.disable_xformers:
                 print(">> xformers memory-efficient attention is available and enabled")
->>>>>>> 7eafcd47
             else:
                 print(
                     ">> xformers memory-efficient attention is available but disabled"
@@ -223,11 +218,14 @@
         else:
             print(">> xformers not installed")
 
-
         # model caching system for fast switching
-        self.model_manager = ModelManager(mconfig, self.device, self.precision,
-                                          max_loaded_models=max_loaded_models,
-                                          sequential_offload=self.free_gpu_mem)
+        self.model_manager = ModelManager(
+            mconfig,
+            self.device,
+            self.precision,
+            max_loaded_models=max_loaded_models,
+            sequential_offload=self.free_gpu_mem,
+        )
         # don't accept invalid models
         fallback = self.model_manager.default_model() or FALLBACK_MODEL_NAME
         model = model or fallback
@@ -250,15 +248,10 @@
         # load safety checker if requested
         if safety_checker:
             try:
-<<<<<<< HEAD
-                print('>> Initializing NSFW checker model')
-                from diffusers.pipelines.stable_diffusion.safety_checker import StableDiffusionSafetyChecker
-=======
-                print(">> Initializing safety checker")
+                print(">> Initializing NSFW checker")
                 from diffusers.pipelines.stable_diffusion.safety_checker import (
                     StableDiffusionSafetyChecker,
                 )
->>>>>>> 7eafcd47
                 from transformers import AutoFeatureExtractor
 
                 safety_model_id = "CompVis/stable-diffusion-safety-checker"
@@ -280,8 +273,7 @@
                 )
                 print(traceback.format_exc())
         else:
-            print('>> NSFW checker is disabled')
-
+            print(">> NSFW checker is disabled")
 
     def prompt2png(self, prompt, outdir, **kwargs):
         """
