# adopted from
# https://github.com/openai/improved-diffusion/blob/main/improved_diffusion/gaussian_diffusion.py
# and
# https://github.com/lucidrains/denoising-diffusion-pytorch/blob/7706bdfc6f527f58d33f84b7b522e61e6e3164b3/denoising_diffusion_pytorch/denoising_diffusion_pytorch.py
# and
# https://github.com/openai/guided-diffusion/blob/0ba878e517b276c45d1195eb29f6f5f72659a05b/guided_diffusion/nn.py
#
# thanks!


import os
import math
import torch
import torch.nn as nn
import numpy as np
from einops import repeat

from ldm.util import instantiate_from_config


def make_beta_schedule(
    schedule, n_timestep, linear_start=1e-4, linear_end=2e-2, cosine_s=8e-3
):
    if schedule == 'linear':
        betas = (
            torch.linspace(
                linear_start**0.5,
                linear_end**0.5,
                n_timestep,
                dtype=torch.float64,
            )
            ** 2
        )

    elif schedule == 'cosine':
        timesteps = (
            torch.arange(n_timestep + 1, dtype=torch.float64) / n_timestep
            + cosine_s
        )
        alphas = timesteps / (1 + cosine_s) * np.pi / 2
        alphas = torch.cos(alphas).pow(2)
        alphas = alphas / alphas[0]
        betas = 1 - alphas[1:] / alphas[:-1]
        betas = np.clip(betas, a_min=0, a_max=0.999)

    elif schedule == 'sqrt_linear':
        betas = torch.linspace(
            linear_start, linear_end, n_timestep, dtype=torch.float64
        )
    elif schedule == 'sqrt':
        betas = (
            torch.linspace(
                linear_start, linear_end, n_timestep, dtype=torch.float64
            )
            ** 0.5
        )
    else:
        raise ValueError(f"schedule '{schedule}' unknown.")
    return betas.numpy()


def make_ddim_timesteps(
    ddim_discr_method, num_ddim_timesteps, num_ddpm_timesteps, verbose=True
):
    if ddim_discr_method == 'uniform':
        c = num_ddpm_timesteps // num_ddim_timesteps
<<<<<<< HEAD
        if c < 1:
          c = 1
        ddim_timesteps = np.asarray(list(range(0, num_ddpm_timesteps, c)))
=======
        # ddim_timesteps = np.asarray(list(range(0, num_ddpm_timesteps, c)))
        ddim_timesteps = (np.arange(0, num_ddim_timesteps) * c).astype(int)
>>>>>>> d4d1014c
    elif ddim_discr_method == 'quad':
        ddim_timesteps = (
            (
                np.linspace(
                    0, np.sqrt(num_ddpm_timesteps * 0.8), num_ddim_timesteps
                )
            )
            ** 2
        ).astype(int)
    else:
        raise NotImplementedError(
            f'There is no ddim discretization method called "{ddim_discr_method}"'
        )

    # assert ddim_timesteps.shape[0] == num_ddim_timesteps
    # add one to get the final alpha values right (the ones from first scale to data during sampling)
    steps_out = ddim_timesteps + 1
    # steps_out = ddim_timesteps

    if verbose:
        print(f'Selected timesteps for ddim sampler: {steps_out}')
    return steps_out


def make_ddim_sampling_parameters(
    alphacums, ddim_timesteps, eta, verbose=True
):
    # select alphas for computing the variance schedule
    alphas = alphacums[ddim_timesteps]
    alphas_prev = np.asarray(
        [alphacums[0]] + alphacums[ddim_timesteps[:-1]].tolist()
    )

    # according the the formula provided in https://arxiv.org/abs/2010.02502
    sigmas = eta * np.sqrt(
        (1 - alphas_prev) / (1 - alphas) * (1 - alphas / alphas_prev)
    )
    if verbose:
        print(
            f'Selected alphas for ddim sampler: a_t: {alphas}; a_(t-1): {alphas_prev}'
        )
        print(
            f'For the chosen value of eta, which is {eta}, '
            f'this results in the following sigma_t schedule for ddim sampler {sigmas}'
        )
    return sigmas, alphas, alphas_prev


def betas_for_alpha_bar(num_diffusion_timesteps, alpha_bar, max_beta=0.999):
    """
    Create a beta schedule that discretizes the given alpha_t_bar function,
    which defines the cumulative product of (1-beta) over time from t = [0,1].
    :param num_diffusion_timesteps: the number of betas to produce.
    :param alpha_bar: a lambda that takes an argument t from 0 to 1 and
                      produces the cumulative product of (1-beta) up to that
                      part of the diffusion process.
    :param max_beta: the maximum beta to use; use values lower than 1 to
                     prevent singularities.
    """
    betas = []
    for i in range(num_diffusion_timesteps):
        t1 = i / num_diffusion_timesteps
        t2 = (i + 1) / num_diffusion_timesteps
        betas.append(min(1 - alpha_bar(t2) / alpha_bar(t1), max_beta))
    return np.array(betas)


def extract_into_tensor(a, t, x_shape):
    b, *_ = t.shape
    out = a.gather(-1, t)
    return out.reshape(b, *((1,) * (len(x_shape) - 1)))


def checkpoint(func, inputs, params, flag):
    """
    Evaluate a function without caching intermediate activations, allowing for
    reduced memory at the expense of extra compute in the backward pass.
    :param func: the function to evaluate.
    :param inputs: the argument sequence to pass to `func`.
    :param params: a sequence of parameters `func` depends on but does not
                   explicitly take as arguments.
    :param flag: if False, disable gradient checkpointing.
    """
    if (
        False
    ):   # disabled checkpointing to allow requires_grad = False for main model
        args = tuple(inputs) + tuple(params)
        return CheckpointFunction.apply(func, len(inputs), *args)
    else:
        return func(*inputs)


class CheckpointFunction(torch.autograd.Function):
    @staticmethod
    def forward(ctx, run_function, length, *args):
        ctx.run_function = run_function
        ctx.input_tensors = list(args[:length])
        ctx.input_params = list(args[length:])

        with torch.no_grad():
            output_tensors = ctx.run_function(*ctx.input_tensors)
        return output_tensors

    @staticmethod
    def backward(ctx, *output_grads):
        ctx.input_tensors = [
            x.detach().requires_grad_(True) for x in ctx.input_tensors
        ]
        with torch.enable_grad():
            # Fixes a bug where the first op in run_function modifies the
            # Tensor storage in place, which is not allowed for detach()'d
            # Tensors.
            shallow_copies = [x.view_as(x) for x in ctx.input_tensors]
            output_tensors = ctx.run_function(*shallow_copies)
        input_grads = torch.autograd.grad(
            output_tensors,
            ctx.input_tensors + ctx.input_params,
            output_grads,
            allow_unused=True,
        )
        del ctx.input_tensors
        del ctx.input_params
        del output_tensors
        return (None, None) + input_grads


def timestep_embedding(timesteps, dim, max_period=10000, repeat_only=False):
    """
    Create sinusoidal timestep embeddings.
    :param timesteps: a 1-D Tensor of N indices, one per batch element.
                      These may be fractional.
    :param dim: the dimension of the output.
    :param max_period: controls the minimum frequency of the embeddings.
    :return: an [N x dim] Tensor of positional embeddings.
    """
    if not repeat_only:
        half = dim // 2
        freqs = torch.exp(
            -math.log(max_period)
            * torch.arange(start=0, end=half, dtype=torch.float32)
            / half
        ).to(device=timesteps.device)
        args = timesteps[:, None].float() * freqs[None]
        embedding = torch.cat([torch.cos(args), torch.sin(args)], dim=-1)
        if dim % 2:
            embedding = torch.cat(
                [embedding, torch.zeros_like(embedding[:, :1])], dim=-1
            )
    else:
        embedding = repeat(timesteps, 'b -> b d', d=dim)
    return embedding


def zero_module(module):
    """
    Zero out the parameters of a module and return it.
    """
    for p in module.parameters():
        p.detach().zero_()
    return module


def scale_module(module, scale):
    """
    Scale the parameters of a module and return it.
    """
    for p in module.parameters():
        p.detach().mul_(scale)
    return module


def mean_flat(tensor):
    """
    Take the mean over all non-batch dimensions.
    """
    return tensor.mean(dim=list(range(1, len(tensor.shape))))


def normalization(channels):
    """
    Make a standard normalization layer.
    :param channels: number of input channels.
    :return: an nn.Module for normalization.
    """
    return GroupNorm32(32, channels)


class GroupNorm32(nn.GroupNorm):
    def forward(self, x):
        return super().forward(x.float()).type(x.dtype)


def conv_nd(dims, *args, **kwargs):
    """
    Create a 1D, 2D, or 3D convolution module.
    """
    if dims == 1:
        return nn.Conv1d(*args, **kwargs)
    elif dims == 2:
        return nn.Conv2d(*args, **kwargs)
    elif dims == 3:
        return nn.Conv3d(*args, **kwargs)
    raise ValueError(f'unsupported dimensions: {dims}')


def linear(*args, **kwargs):
    """
    Create a linear module.
    """
    return nn.Linear(*args, **kwargs)


def avg_pool_nd(dims, *args, **kwargs):
    """
    Create a 1D, 2D, or 3D average pooling module.
    """
    if dims == 1:
        return nn.AvgPool1d(*args, **kwargs)
    elif dims == 2:
        return nn.AvgPool2d(*args, **kwargs)
    elif dims == 3:
        return nn.AvgPool3d(*args, **kwargs)
    raise ValueError(f'unsupported dimensions: {dims}')


class HybridConditioner(nn.Module):
    def __init__(self, c_concat_config, c_crossattn_config):
        super().__init__()
        self.concat_conditioner = instantiate_from_config(c_concat_config)
        self.crossattn_conditioner = instantiate_from_config(
            c_crossattn_config
        )

    def forward(self, c_concat, c_crossattn):
        c_concat = self.concat_conditioner(c_concat)
        c_crossattn = self.crossattn_conditioner(c_crossattn)
        return {'c_concat': [c_concat], 'c_crossattn': [c_crossattn]}


def noise_like(shape, device, repeat=False):
    repeat_noise = lambda: torch.randn((1, *shape[1:]), device=device).repeat(
        shape[0], *((1,) * (len(shape) - 1))
    )
    noise = lambda: torch.randn(shape, device=device)
    return repeat_noise() if repeat else noise()<|MERGE_RESOLUTION|>--- conflicted
+++ resolved
@@ -64,14 +64,9 @@
 ):
     if ddim_discr_method == 'uniform':
         c = num_ddpm_timesteps // num_ddim_timesteps
-<<<<<<< HEAD
         if c < 1:
           c = 1
-        ddim_timesteps = np.asarray(list(range(0, num_ddpm_timesteps, c)))
-=======
-        # ddim_timesteps = np.asarray(list(range(0, num_ddpm_timesteps, c)))
         ddim_timesteps = (np.arange(0, num_ddim_timesteps) * c).astype(int)
->>>>>>> d4d1014c
     elif ddim_discr_method == 'quad':
         ddim_timesteps = (
             (
